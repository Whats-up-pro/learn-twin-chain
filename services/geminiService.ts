import { GoogleGenAI } from "@google/genai";
import { ChatMessage, DigitalTwin } from '../types';
import { GEMINI_MODEL_NAME } from '../constants';

<<<<<<< HEAD
// Try different environment variable names for Vite
const API_KEY = (window as any).ENV?.VITE_GEMINI_API_KEY || 
                (import.meta as any).env?.VITE_GEMINI_API_KEY || 
                'your_api_key_here';
=======
const API_KEY = process.env.GEMINI_API_KEY;
>>>>>>> f019d968

if (!API_KEY || API_KEY === 'your_api_key_here') {
  console.error("GEMINI API_KEY is not set.");
  console.log("Please set VITE_GEMINI_API_KEY in your .env.local file");
}

const genAI = API_KEY && API_KEY !== 'your_api_key_here' ? new GoogleGenAI({ apiKey: API_KEY }) : null;

const getSystemInstruction = (digitalTwin?: DigitalTwin): string => {
  let instruction = `You are an AI Tutor for a student learning Python.
Be encouraging and clear in your explanations.
The student is currently working on Python programming.
Always respond in Markdown format.
If you provide code examples, use Python and wrap them in markdown code blocks.
If asked about topics outside of Python learning, politely steer the conversation back.`;

  if (digitalTwin) {
    instruction += `\nThe student's current progress is as follows:`;
    for (const [topic, progress] of Object.entries(digitalTwin.knowledge)) {
      if (progress > 0) {
        instruction += `\n- ${topic}: ${(progress * 100).toFixed(0)}% understood.`;
      }
    }
    if (digitalTwin.behavior.mostAskedTopics && digitalTwin.behavior.mostAskedTopics.length > 0) {
      instruction += `\nThey have recently asked about: ${digitalTwin.behavior.mostAskedTopics.join(', ')}.`;
    }
     if (digitalTwin.behavior.preferredLearningStyle) {
      instruction += `\nTheir preferred learning style seems to be: ${digitalTwin.behavior.preferredLearningStyle}. Tailor explanations accordingly if possible.`;
    }
  }
  return instruction;
};

export const startChatSession = async (digitalTwin: DigitalTwin): Promise<string> => {
  const sessionId = 'session-' + Date.now();
  console.log('Chat session started:', sessionId);
  return sessionId;
};

export const sendMessageToGemini = async (message: string, digitalTwin?: DigitalTwin): Promise<string> => {
  if (!genAI) {
    console.error("Gemini API not initialized because API_KEY is missing.");
    return "I'm sorry, but I cannot respond right now because the Gemini API is not properly configured. Please check your API key setup.";
  }

  try {
    const systemInstruction = getSystemInstruction(digitalTwin);
    const prompt = `${systemInstruction}\n\nUser: ${message}`;
    
    const result = await genAI.models.generateContent({
      model: GEMINI_MODEL_NAME,
      contents: prompt
    });
    
    console.log('Gemini API response received successfully');
    return result.text || 'Sorry, I could not generate a response.';
  } catch (error) {
    console.error('Error sending message to Gemini:', error);
    if (error instanceof Error) {
      if (error.message.includes('API_KEY')) {
        return "I'm sorry, but there's an issue with the API key configuration. Please check your Gemini API key.";
      }
      return `Sorry, I encountered an error: ${error.message}. Please try again.`;
    }
    return 'Sorry, I encountered an error. Please try again.';
  }
};

// Stateless generation example (if needed for specific non-chat tasks)
export const generateContentStateless = async (prompt: string, digitalTwin?: DigitalTwin): Promise<string> => {
  if (!genAI) {
    console.error("Gemini API not initialized because API_KEY is missing.");
    return "Gemini API is not available.";
  }
  
  try {
    const systemInstruction = getSystemInstruction(digitalTwin);
    const fullPrompt = `${systemInstruction}\n\n${prompt}`;
    
    const result = await genAI.models.generateContent({
      model: GEMINI_MODEL_NAME,
      contents: fullPrompt
    });
    
    return result.text || 'No response generated';
  } catch (error) {
    console.error("Error generating content from Gemini:", error);
     if (error instanceof Error) {
        return `Error: ${error.message}`;
    }
    return "An unknown error occurred.";
  }
};<|MERGE_RESOLUTION|>--- conflicted
+++ resolved
@@ -2,14 +2,10 @@
 import { ChatMessage, DigitalTwin } from '../types';
 import { GEMINI_MODEL_NAME } from '../constants';
 
-<<<<<<< HEAD
 // Try different environment variable names for Vite
-const API_KEY = (window as any).ENV?.VITE_GEMINI_API_KEY || 
-                (import.meta as any).env?.VITE_GEMINI_API_KEY || 
+const API_KEY = (window as any).ENV?.GEMINI_API_KEY || 
+                (import.meta as any).env?.GEMINI_API_KEY || 
                 'your_api_key_here';
-=======
-const API_KEY = process.env.GEMINI_API_KEY;
->>>>>>> f019d968
 
 if (!API_KEY || API_KEY === 'your_api_key_here') {
   console.error("GEMINI API_KEY is not set.");
