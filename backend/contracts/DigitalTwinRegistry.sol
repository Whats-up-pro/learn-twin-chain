// SPDX-License-Identifier: MIT
pragma solidity ^0.8.20;

import "@openzeppelin/contracts/access/Ownable.sol"; // Or use a DID-based access control

struct TwinDataLog {
    string did;
    bytes32 dataHash; // Hash of the Digital Twin state
    string ipfsCid;   // CID of the full Digital Twin data on IPFS
    uint256 timestamp;
    uint256 version;
}

struct DIDLink {
    string did;
    string cidDid;
    address studentAddress;
    string skill;
    string tokenId;
    uint256 timestamp;
}

contract DigitalTwinRegistry is Ownable {
    // Mapping from DID string to an array of logs
    mapping(string => TwinDataLog[]) public didLogs;
    // Mapping from DID to the index of its latest log in didLogs[did]
    mapping(string => uint256) public latestLogIndex;
    
    // Mapping from DID to DIDLink
    mapping(string => DIDLink) public didLinks;
    // Array of all DIDs that have been linked
    string[] public linkedDIDs;

    event TwinDataUpdated(
        string indexed did,
        uint256 version,
        bytes32 dataHash,
        string ipfsCid,
        uint256 timestamp
    );

<<<<<<< HEAD
=======
    event DIDLinked(
        string indexed did,
        string cidDid,
        address indexed studentAddress,
        string skill,
        string tokenId,
        uint256 timestamp
    );

>>>>>>> 29976184
    constructor() Ownable(msg.sender) {}

    // For this example, only contract owner can log.
    // In a real DID system, this would be restricted to the DID controller.
    function logTwinUpdate(
        string memory _did,
        uint256 _version,
        bytes32 _dataHash,
        string memory _ipfsCid
    ) public onlyOwner { // Replace onlyOwner with DID-based auth in production
        TwinDataLog memory newLog = TwinDataLog({
            did: _did,
            dataHash: _dataHash,
            ipfsCid: _ipfsCid,
            timestamp: block.timestamp,
            version: _version
        });

        didLogs[_did].push(newLog);
        latestLogIndex[_did] = didLogs[_did].length - 1;

        emit TwinDataUpdated(_did, _version, _dataHash, _ipfsCid, block.timestamp);
    }

    function linkDIDToBlockchain(
        string memory _did,
        string memory _cidDid,
        address _studentAddress,
        string memory _skill,
        string memory _tokenId
    ) public onlyOwner {
        DIDLink memory newLink = DIDLink({
            did: _did,
            cidDid: _cidDid,
            studentAddress: _studentAddress,
            skill: _skill,
            tokenId: _tokenId,
            timestamp: block.timestamp
        });

        didLinks[_did] = newLink;
        
        // Add to array if not already present
        bool exists = false;
        for (uint i = 0; i < linkedDIDs.length; i++) {
            if (keccak256(bytes(linkedDIDs[i])) == keccak256(bytes(_did))) {
                exists = true;
                break;
            }
        }
        if (!exists) {
            linkedDIDs.push(_did);
        }

        emit DIDLinked(_did, _cidDid, _studentAddress, _skill, _tokenId, block.timestamp);
    }

    function getDIDLink(string memory _did) public view returns (DIDLink memory) {
        require(bytes(didLinks[_did].did).length > 0, "DID not linked");
        return didLinks[_did];
    }

    function getAllLinkedDIDs() public view returns (string[] memory) {
        return linkedDIDs;
    }

    function getLatestTwinDataLog(string memory _did) public view returns (TwinDataLog memory) {
        require(didLogs[_did].length > 0, "No logs found for this DID");
        return didLogs[_did][latestLogIndex[_did]];
    }

    function getAllTwinDataLogs(string memory _did) public view returns (TwinDataLog[] memory) {
        return didLogs[_did];
    }

     function withdraw() public onlyOwner {
        payable(owner()).transfer(address(this).balance);
    }
}<|MERGE_RESOLUTION|>--- conflicted
+++ resolved
@@ -39,8 +39,6 @@
         uint256 timestamp
     );
 
-<<<<<<< HEAD
-=======
     event DIDLinked(
         string indexed did,
         string cidDid,
@@ -50,7 +48,6 @@
         uint256 timestamp
     );
 
->>>>>>> 29976184
     constructor() Ownable(msg.sender) {}
 
     // For this example, only contract owner can log.
